# Copyright DB InfraGO AG and contributors
# SPDX-License-Identifier: Apache-2.0

[build-system]
requires = ["setuptools>=64", "setuptools_scm[toml]>=3.4", "wheel"]
build-backend = "setuptools.build_meta"

[project]
dynamic = ["version"]

name = "capella2polarion"
description = "Synchronise Capella models with Polarion projects"
readme = "README.md"
requires-python = ">=3.10, <3.13"
license = { text = "Apache-2.0" }
authors = [
  { name = "DB InfraGO AG" },
]
keywords = []
classifiers = [
  "Development Status :: 1 - Planning",
  "License :: OSI Approved :: Apache Software License",
  "Natural Language :: English",
  "Operating System :: OS Independent",
  "Programming Language :: Python :: 3 :: Only",
  "Programming Language :: Python :: 3.10",
  "Programming Language :: Python :: 3.11",
  "Programming Language :: Python :: 3.12",
]
dependencies = [
  "capellambse",
  "click",
  "PyYAML",
<<<<<<< HEAD
  "polarion-rest-api-client==0.3.0",
  "requests",
=======
  "bidict",
  "polarion-rest-api-client==0.2.1"
>>>>>>> 1409b80f
]

[project.urls]
Homepage = "https://github.com/DSD-DBS/capella2polarion"
Documentation = "https://dsd-dbs.github.io/capella2polarion"

[project.optional-dependencies]
dev = [
  "python-dotenv"
]

docs = [
  "furo",
  "sphinx",
  "sphinx-copybutton",
  "tomli",
]

test = [
  "pytest",
  "pytest-cov",
]

[tool.black]
line-length = 79
target-version = ["py312"]

[tool.docformatter]
wrap-descriptions = 72
wrap-summaries = 79

[tool.isort]
profile = 'black'
line_length = 79

[tool.mypy]
check_untyped_defs = true
no_implicit_optional = true
show_error_codes = true
warn_redundant_casts = true
warn_unreachable = true
python_version = "3.12"

[[tool.mypy.overrides]]
module = ["tests.*"]
allow_incomplete_defs = true
allow_untyped_defs = true

[[tool.mypy.overrides]]
# Untyped third party libraries
module = [
  # ...
]
ignore_missing_imports = true

[tool.pydocstyle]
convention = "numpy"
add-select = [
  "D212",  # Multi-line docstring summary should start at the first line
  "D402",  # First line should not be the function’s “signature”
  "D417",  # Missing argument descriptions in the docstring
]
add-ignore = [
  "D201",  # No blank lines allowed before function docstring  # auto-formatting
  "D202",  # No blank lines allowed after function docstring  # auto-formatting
  "D203",  # 1 blank line required before class docstring  # auto-formatting
  "D204",  # 1 blank line required after class docstring  # auto-formatting
  "D211",  # No blank lines allowed before class docstring  # auto-formatting
  "D213",  # Multi-line docstring summary should start at the second line
]

[tool.pylint.master]
extension-pkg-allow-list = [
  "lxml.etree",
]
max-line-length = 79

[tool.pylint.messages_control]
disable = [
  "broad-except",
  "global-statement",
  "import-outside-toplevel",
  "invalid-name",
  "missing-class-docstring",
  "missing-function-docstring",
  "missing-module-docstring",
  "no-else-break",
  "no-else-continue",
  "no-else-raise",
  "no-else-return",
  "protected-access",
  "redefined-builtin",
  "too-few-public-methods",
  "too-many-ancestors",
  "too-many-arguments",
  "too-many-boolean-expressions",
  "too-many-branches",
  "too-many-instance-attributes",
  "too-many-lines",
  "too-many-locals",
  "too-many-public-methods",
  "too-many-return-statements",
  "too-many-statements",

  # Auto-formatting
  "bad-indentation",
  "inconsistent-quotes",
  "missing-final-newline",
  "mixed-line-endings",
  "multiple-imports",
  "multiple-statements",
  "trailing-newlines",
  "trailing-whitespace",
  "unexpected-line-ending-format",
  "ungrouped-imports",
  "wrong-import-order",
  "wrong-import-position",

  # Handled by mypy
  "arguments-differ",
  "assignment-from-no-return",
  "import-error",
  "missing-kwoa",
  "no-member",
  "no-value-for-parameter",
  "redundant-keyword-arg",
  "signature-differs",
  "syntax-error",
  "too-many-function-args",
  "unbalanced-tuple-unpacking",
  "undefined-variable",
  "unexpected-keyword-arg",
]
enable = [
  "c-extension-no-member",
  "deprecated-pragma",
  "use-symbolic-message-instead",
  "useless-suppression",
]

[tool.pytest.ini_options]
addopts = """
  --import-mode=importlib
  --strict-config
  --strict-markers
"""
testpaths = ["tests"]
xfail_strict = true

[tool.setuptools]
platforms = ["any"]
zip-safe = false

[tool.setuptools.package-data]
"*" = ["py.typed"]

[tool.setuptools.packages.find]
exclude = ["LICENSES"]

[tool.setuptools_scm]
# This section must exist for setuptools_scm to work<|MERGE_RESOLUTION|>--- conflicted
+++ resolved
@@ -31,13 +31,9 @@
   "capellambse",
   "click",
   "PyYAML",
-<<<<<<< HEAD
   "polarion-rest-api-client==0.3.0",
   "requests",
-=======
-  "bidict",
-  "polarion-rest-api-client==0.2.1"
->>>>>>> 1409b80f
+  "bidict"
 ]
 
 [project.urls]
