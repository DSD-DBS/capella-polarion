--- conflicted
+++ resolved
@@ -3,11 +3,7 @@
 
 "*": # All layers
   "*": # All class types
-<<<<<<< HEAD
     links: # Specify workitem links
-=======
-    links:
->>>>>>> e8540b83
       - parent
       - description_reference
   Class:
@@ -23,21 +19,15 @@
   CapabilityRealization:
     serializer: include_pre_and_post_condition
   Entity:
-<<<<<<< HEAD
   StateMachine:
 
-oa:
-=======
-
 oa: # Specify below
->>>>>>> e8540b83
   FunctionalExchange:
     polarion_type: operationalInteraction
     links:
       - exchange_items
   OperationalCapability:
     serializer: include_pre_and_post_condition
-<<<<<<< HEAD
     links:
       - involved_activities
       - involved_entities
@@ -88,28 +78,4 @@
     - actor: true
       polarion_type: logicalActor
     - actor: false
-=======
-pa:
-  PhysicalComponent:
-    - is_actor: false
-      nature: UNSET
-      polarion_type: physicalComponent
-    - is_actor: false
-      nature: NODE
-      polarion_type: physicalComponentNode
-    - is_actor: false
-      nature: BEHAVIOR
-      polarion_type: physicalComponentBehavior
-    - is_actor: true
-      nature: NODE
-      polarion_type: physicalActorNode
-    - is_actor: true
-      nature: BEHAVIOR
-      polarion_type: physicalActorBehavior
-la:
-  LogicalComponent:
-    - is_actor: true
-      polarion_type: logicalActor
-    - is_actor: false
->>>>>>> e8540b83
       polarion_type: logicalComponent